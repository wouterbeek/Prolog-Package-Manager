:- module(
  ppm,
  [
    ppm_install/2, % +User, +Name
    ppm_list/0,
    ppm_publish/3, % +User, +Name, +Version
    ppm_remove/1,  % +Name
    ppm_update/1,  % +Name
    ppm_updates/0
  ]
).

/** <module> Prolog Package Manager (PPM)

A very simple package manager for SWI-Prolog.

@author Wouter Beek
@version 2017/06, 2017/08
*/

:- use_module(library(ansi_term)).
:- use_module(library(apply)).
:- use_module(library(dcg/basics)).
:- use_module(library(filesex)).
:- use_module(library(git)).
:- use_module(library(http/http_open)).
:- use_module(library(http/json)).
:- use_module(library(lists)).
:- use_module(library(ordsets)).
:- use_module(library(prolog_pack)).
:- use_module(library(uri)).





%! ppm_current(?User:atom, ?Name:atom, ?Version:compound) is nondet.
%! ppm_current(?User:atom, ?Name:atom, ?Version:compound,
%!             -Deps:list(dict)) is nondet.
%
% Enumerates currently installed packages together with their semantic
% version number.

ppm_current(User, Repo, Version) :-
  repo_dir(Repo, RepoDir),
  github_info(RepoDir, User, Repo, Version).


ppm_current(User, Repo, Version, Deps) :-
  ppm_current(User, Repo, Version),
  repo_deps(Repo, Deps).



%! ppm_install(+User:atom, +Repo:atom) is semidet.
%
% Installs a package.  The latests version is chosen in case none is
% specified.

ppm_install(User, Repo) :-
  ppm_current(User, Repo, CurrentVersion), !,
  phrase(version(CurrentVersion), Codes),
  format("Package ~a's ‘~a’ is already installed (version ~s)\n",
         [User,Repo,Codes]),
  format("Use ppm_update/1 to update a package.\n").
ppm_install(User, Repo) :-
  ppm_install(User, Repo, package).

ppm_install(User, Repo, Kind) :-
  github_version_latest(User, Repo, Version),
  github_clone(User, Repo, Version),
  prolog_pack_install(Repo),
  repo_deps(Repo, Deps1),
  collect_deps(Deps1, Deps2),
  maplist(ppm_install_dependency, Deps2),
  phrase(version(Version), Codes),
  format("Successfully installed ~a ‘~a’, version ~s\n", [Kind,Repo,Codes]).

prolog_pack_install(Repo) :-
  repo_is_prolog_pack(Repo),
  pack_rebuild(Repo).

ppm_install_dependency(Dep) :-
  _{repo: Repo, user: User} :< Dep,
  ppm_install(User, Repo, dependency).



<<<<<<< HEAD
%! ppm_publish(+User:atom, +Name:atom, +Version(compound)) is det.

ppm_publish(User, Name, Version) :-
  phrase(version(Version), Codes),
  atom_codes(Tag, Codes),
  github_create_release(User, Name, Tag),
  file_name_extension(Tag, zip, Local),
  atomic_list_concat(['',User,Name,archive,Local], /, Path),
  uri_components(Uri, uri_components(https,'api.github.com',Path,_,_)),
  pack_install(Uri).
=======
%! ppm_list is det.
%
% Display all currently installed PPMs.

ppm_list :-
  forall(
    ppm_current(User, Repo, Version, Deps),
    ppm_list_row(User, Repo, Version, Deps)
  ).

ppm_list_row(User, Repo, Version, Deps) :-
  phrase(version(Version), Codes),
  format("~a\t~a\t~s\n", [User,Repo,Codes]),
  maplist(ppm_list_dep_row, Deps).

ppm_list_dep_row(Dep) :-
  get_dict(repo, Dep, Repo),
  format("\t→ ~a\n", [Repo]).
>>>>>>> 456664c9



%! ppm_remove(+Name:atom) is det.
%
% Removes a package.
%
% TBD: Support for removing otherwise unused dependencies.

ppm_remove(Repo) :-
  ppm_current(_, Repo, Version),
  repo_dir(Repo, RepoDir),
  delete_directory_and_contents(RepoDir),
  phrase(version(Version), Codes),
  format("Deleted package ‘~a’ (version ~s).", [Repo,Codes]).



%! ppm_update(+Name:atom) is semidet.
%
% Updates an exisiting package and all of its dependencies.

ppm_update(Repo) :-
  ppm_update(Repo, package).


ppm_update(Repo, Kind) :-
  ppm_current(User, Repo, CurrentVersion, Deps1),
  collect_deps(Deps1, Deps2),
  maplist(ppm_update_dependency, Deps2),
  github_version_latest(User, Repo, LatestVersion),
  (   CurrentVersion == LatestVersion
  ->  (   Kind == package
      ->  format("No need to update ~a ‘~a’.\n", [Kind,Repo])
      ;   true
      )
  ;   ppm_remove(Repo),
      ppm_install(User, Repo)
  ),
  % install new dependencies
  ppm_current(User, Repo, LatestVersion, Deps3),
  collect_deps(Deps3, Deps4),
  ord_subtract(Deps4, Deps2, Deps5),
  maplist(ppm_install_dependency, Deps5),
  % informational
  phrase(version(CurrentVersion), Codes1),
  phrase(version(LatestVersion), Codes2),
  format("Updated ‘~a’: ~s → ~s\n", [Repo,Codes1,Codes2]).

ppm_update_dependency(Dep) :-
  get_dict(repo, Dep, Repo),
  ppm_update(Repo, dependency).



%! ppm_updates is det.
%
% Shows packages, if any, that can be updated using ppm_update/1.

ppm_updates :-
  forall(
    ppm_current(User, Repo, CurrentVersion),
    (
      github_version_latest(User, Repo, LatestVersion),
      compare_version(Order, CurrentVersion, LatestVersion),
      ppm_updates_row(User, Repo, Order, CurrentVersion, LatestVersion)
    )
  ).

ppm_updates_row(_, _, =, _, _) :- !.
ppm_updates_row(User, Repo, Order, CurrentVersion, LatestVersion) :-
  format("~a\t~a\t", [User,Repo]),
  order_colors(Order, Color1, Color2),
  phrase(version(CurrentVersion), CurrentCodes),
  ansi_format([fg(Color1)], "~s", [CurrentCodes]),
  format("\t»\t"),
  phrase(version(LatestVersion), LatestCodes),
  ansi_format([fg(Color2)], "~s", [LatestCodes]).

order_colors(<, red, green).
order_colors(>, green, red).





% VERSIONS %

%! compare_version(?Order:oneof([<,=,>]), @Version1, @Version2) is det.
%
% Determine or test the order between two semantic version numbers.

compare_version(Order, version(Major1,Minor1,Patch1),
                version(Major2,Minor2,Patch2)) :-
  compare(OrderMajor, Major1, Major2),
  (   OrderMajor == =
  ->  compare(OrderMinor, Minor1, Minor2),
      (   OrderMinor == =
      ->  compare(Order, Patch1, Patch2)
      ;   Order = OrderMinor
      )
  ;   Order = OrderMajor
  ).



%! version(?Version:compound)// is det.
%
% Parses/generates semantic versioning strings.
%
% @arg Version is a compound term of the form `version(int,int,int)'.

version(version(Major,Minor,Patch)) -->
  "v",
  integer(Major),
  ".",
  integer(Minor),
  ".",
  integer(Patch).





% SERVICE: GITHUB %

%! github_clone(+User:atom, +Repo:atom, +Version:compound) is det.

github_clone(User, Repo, Version) :-
  phrase(version(Version), Codes),
  atom_codes(Tag, Codes),
  atomic_list_concat(['',User,Repo], /, Path),
  uri_components(Uri, uri_components(https,'api.github.com',Path,_,_)),
  pack_dir(PackDir),
  git([clone,Uri,'--branch',Tag,'--depth',1], [directory(PackDir)]).



%! github_create_release(+User:atom, +Name:atom, +Tag:atom) is det.

github_create_release(User, Name, Tag) :-
  atomic_list_concat(['',repos,User,Name,releases], /, Path),
  uri_components(Uri, uri_components(https,'api.github.com',Path,_,_)),
  http_open(Uri, In, [post(json(_{tag_name: Tag}))]),
  call_cleanup(
    copy_stream_data(In, user_output),
    close(In)
  ).



%! github_delete_release(+User:atom, +Name:atom, +Tag:atom) is det.

github_delete_release(User, Name, Tag) :-
  atomic_list_concat(['',repos,User,Name,releases,Tag], /, Path),
  uri_components(Uri, uri_components(https,'api.github.com',Path,_,_)),
  http_open(Uri, In, [method(delete)]),
  call_cleanup(
    copy_stream_data(In, user_output),
    close(In)
  ).



%! github_info(+Dir:atom, -User:atom, -Repo:atom, -Version:compound) is det.

github_info(Dir, User, Repo, Version) :-
  git([config,'--get','remote.origin.url'], [directory(Dir),output(Codes1)]),
  atom_codes(Atom1, Codes1),
  atom_concat(Uri, '\n', Atom1),
  uri_components(Uri, uri_components(https,'api.github.com',Path,_,_)),
  atomic_list_concat(['',User,Repo], /, Path),
  git([describe,'--tags'], [directory(Dir),output(Codes2)]),
  phrase(version(Version), Codes2, _Rest).



%! github_open(+Segments:list(atom), -In:stream) is det.

github_open(Segments, In) :-
  atomic_list_concat([''|Segments], /, Path),
  uri_components(Uri, uri_components(https,'api.github.com',Path,_,_)),
  http_open(
    Uri,
    In,
    [request_header('Accept'='application/vnd.github.v3+json')]
  ).



%! github_version(+User:atom, +Repo:atom, -Version:compound) is nondet.

github_version(User, Repo, Version) :-
  github_open([repos,User,Repo,tags], In),
  call_cleanup(
    json_read_dict(In, Tags, [value_string_as(atom)]),
    close(In)
  ),
  member(Tag, Tags),
  atom_codes(Tag.name, Codes),
  phrase(version(Version), Codes).



%! github_version_latest(+User:atom, +Repo:atom,
%!                       -LatestVersion:compound) is det.

github_version_latest(User, Repo, LatestVersion) :-
  aggregate_all(set(Version), github_version(User, Repo, Version), Versions),
  predsort(compare_version, Versions, SortedVersions),
  last(SortedVersions, LatestVersion).





% PPM-SPECIFIC HELPERS %

%! collect_deps(+Deps1:list(dict), -Deps2:ordset(dict)) is det.

collect_deps(L1, L2) :-
  collect_deps(L1, [], L2).


collect_deps([], L, Set) :- !,
  list_to_ord_set(L, Set).
collect_deps([H|T1], T2, L) :-
  get_dict(name, H, Repo),
  repo_dir(Repo, RepoDir),
  exists_directory(RepoDir), !,
  collect_deps(T1, T2, L).
collect_deps([H|T1], T2, L) :-
  \+ memberchk(H, T2), !,
  collect_deps(T1, [H|T2], L).
collect_deps([_|T1], T2, L) :-
  collect_deps(T1, T2, L).



%! repo_deps(+Repo:atom, -Deps:list(dict)) is det.

repo_deps(Repo, Deps) :-
  repo_dir(Repo, Dir),
  prolog_pack:pack_info_term(Dir, dependencies(Deps)).



%! repo_dir(+Repo:atom, -Dir:atom) is semidet.
%! repo_dir(-Repo:atom, -Dir:atom) is nondet.

repo_dir(Repo, RepoDir) :-
  pack_dir(PackDir),
  (   var(Repo)
  ->  directory_path(PackDir, RepoDir)
  ;   directory_file_path(PackDir, Repo, RepoDir),
      absolute_file_name(
        RepoDir,
        _,
        [access(read),file_errors(fail),file_type(directory)]
      )
  ),
  is_git_directory(RepoDir).



%! repo_is_prolog_pack(+Repo:atom) is semidet.

repo_is_prolog_pack(Repo) :-
  repo_dir(Repo, RepoDir),
  absolute_file_name(
    pack,
    _,
    [access(read),file_type(prolog),file_errors(fail),relative_to(RepoDir)]
  ).





% GENERIC HELPERS %

%! directory_file(+Dir:atom, -File:atom) is nondet.

directory_file(Dir, File) :-
  directory_files(Dir, Files),
  member(File, Files),
  \+ is_dummy_file(File).



%! directory_path(+Dir:atom, -File:atom) is nondet.
%
% Non-determinisitcally enumerates the Files that are in Dir.
%
% @arg Dir is an atom denoting a directory on the filesystem.
%
% @arg File is an atomic full path specifier of a file in Dir.
%
% The dummy files `.' and `..' are not included.

directory_path(Dir, Path) :-
  directory_file(Dir, File),
  directory_file_path(Dir, File, Path).



%! get_dict(?Key, +Dict, +Default, -Value) is det.

get_dict(Key, Dict, _, Value) :-
  get_dict(Key, Dict, Value), !.
get_dict(_, _, Value, Value).



%! is_dummy_file(+File:atom) is semidet.
%
% Succeeds if File is the local name of a dummy file, i.e., `.' or
% `..'.

is_dummy_file(.).
is_dummy_file(..).



%! pack_dir(-PackDir:atom) is det.
%
% @arg PackDir is bound to the directory used to store SWI packages
%      in.
%
% Creates PackDir in case it does not yet exist.

pack_dir(PackDir) :-
  absolute_file_name(pack(.), PackDir, [access(write),file_type(directory)]),
  (exists_directory(PackDir) -> true ; make_directory_path(PackDir)).<|MERGE_RESOLUTION|>--- conflicted
+++ resolved
@@ -86,7 +86,27 @@
 
 
 
-<<<<<<< HEAD
+%! ppm_list is det.
+%
+% Display all currently installed PPMs.
+
+ppm_list :-
+  forall(
+    ppm_current(User, Repo, Version, Deps),
+    ppm_list_row(User, Repo, Version, Deps)
+  ).
+
+ppm_list_row(User, Repo, Version, Deps) :-
+  phrase(version(Version), Codes),
+  format("~a\t~a\t~s\n", [User,Repo,Codes]),
+  maplist(ppm_list_dep_row, Deps).
+
+ppm_list_dep_row(Dep) :-
+  get_dict(repo, Dep, Repo),
+  format("\t→ ~a\n", [Repo]).
+
+
+
 %! ppm_publish(+User:atom, +Name:atom, +Version(compound)) is det.
 
 ppm_publish(User, Name, Version) :-
@@ -97,26 +117,6 @@
   atomic_list_concat(['',User,Name,archive,Local], /, Path),
   uri_components(Uri, uri_components(https,'api.github.com',Path,_,_)),
   pack_install(Uri).
-=======
-%! ppm_list is det.
-%
-% Display all currently installed PPMs.
-
-ppm_list :-
-  forall(
-    ppm_current(User, Repo, Version, Deps),
-    ppm_list_row(User, Repo, Version, Deps)
-  ).
-
-ppm_list_row(User, Repo, Version, Deps) :-
-  phrase(version(Version), Codes),
-  format("~a\t~a\t~s\n", [User,Repo,Codes]),
-  maplist(ppm_list_dep_row, Deps).
-
-ppm_list_dep_row(Dep) :-
-  get_dict(repo, Dep, Repo),
-  format("\t→ ~a\n", [Repo]).
->>>>>>> 456664c9
 
 
 
